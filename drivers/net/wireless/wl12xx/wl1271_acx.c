--- conflicted
+++ resolved
@@ -590,11 +590,7 @@
 
 	/* BT-WLAN coext parameters */
 	for (i = 0; i < CONF_SG_PARAMS_MAX; i++)
-<<<<<<< HEAD
-		param->params[i] = c->params[i];
-=======
 		param->params[i] = cpu_to_le32(c->params[i]);
->>>>>>> adfba3c7
 	param->param_idx = CONF_SG_PARAMS_ALL;
 
 	ret = wl1271_cmd_configure(wl, ACX_SG_CFG, param, sizeof(*param));
