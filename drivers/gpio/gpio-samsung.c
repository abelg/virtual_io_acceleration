--- conflicted
+++ resolved
@@ -2934,12 +2934,6 @@
 {
 	struct samsung_gpio_chip *chip;
 	int i, nr_chips;
-<<<<<<< HEAD
-#if defined(CONFIG_CPU_EXYNOS4210) || defined(CONFIG_SOC_EXYNOS5250)
-	void __iomem *gpio_base1, *gpio_base2, *gpio_base3, *gpio_base4;
-#endif
-=======
->>>>>>> 3e11f7b8
 	int group = 0;
 
 	samsung_gpiolib_set_cfg(samsung_gpio_cfgs, ARRAY_SIZE(samsung_gpio_cfgs));
@@ -3014,20 +3008,6 @@
 	}
 
 	return 0;
-<<<<<<< HEAD
-
-#if defined(CONFIG_CPU_EXYNOS4210) || defined(CONFIG_SOC_EXYNOS5250)
-err_ioremap4:
-	iounmap(gpio_base3);
-err_ioremap3:
-	iounmap(gpio_base2);
-err_ioremap2:
-	iounmap(gpio_base1);
-err_ioremap1:
-	return -ENOMEM;
-#endif
-=======
->>>>>>> 3e11f7b8
 }
 core_initcall(samsung_gpiolib_init);
 
